--- conflicted
+++ resolved
@@ -41,10 +41,8 @@
         <PackageVersion Include="coverlet.collector" Version="6.0.0" />
         <PackageVersion Include="FluentAssertions" Version="6.12.0" />
         <PackageVersion Include="Moq" Version="4.20.69" />
-<<<<<<< HEAD
         <PackageVersion Include="Microsoft.AspNetCore.Mvc.Testing" Version="8.0.0" />
         <PackageVersion Include="AngleSharp" Version="0.17.1" />
-=======
         <PackageVersion Include="Microsoft.AspNetCore.Mvc.Testing" Version="8.0.8" />
         <PackageVersion Include="Testcontainers" Version="3.5.0" />
         <PackageVersion Include="Testcontainers.PostgreSql" Version="3.5.0" />
@@ -52,7 +50,6 @@
         <PackageVersion Include="Bogus" Version="34.0.2" />
         <PackageVersion Include="NetArchTest.Rules" Version="1.3.2" />
         <PackageVersion Include="NBomber" Version="5.6.0" />
->>>>>>> 06c03845
 
         <!-- Web API Packages -->
         <PackageVersion Include="Microsoft.AspNetCore.Authentication.JwtBearer" Version="8.0.8" />
