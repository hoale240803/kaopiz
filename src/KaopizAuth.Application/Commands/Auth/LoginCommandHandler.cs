using KaopizAuth.Application.Common.Interfaces;
using KaopizAuth.Application.Common.Models;
using KaopizAuth.Domain.Entities;
using KaopizAuth.Domain.Interfaces;
<<<<<<< HEAD
=======
using KaopizAuth.Domain.Services;
>>>>>>> 58144e28
using MediatR;
using Microsoft.AspNetCore.Identity;
using Microsoft.Extensions.Logging;

namespace KaopizAuth.Application.Commands.Auth;

/// <summary>
/// Handler for LoginCommand using MediatR pattern
/// </summary>
public class LoginCommandHandler : IRequestHandler<LoginCommand, ApiResponse<LoginResponse>>
{
    private readonly UserManager<ApplicationUser> _userManager;
    private readonly SignInManager<ApplicationUser> _signInManager;
    private readonly IJwtTokenService _jwtTokenService;
    private readonly IRefreshTokenRepository _refreshTokenRepository;
<<<<<<< HEAD
=======
    private readonly IRefreshTokenDomainService _refreshTokenDomainService;
    private readonly IUnitOfWork _unitOfWork;
>>>>>>> 58144e28
    private readonly ILogger<LoginCommandHandler> _logger;

    public LoginCommandHandler(
        UserManager<ApplicationUser> userManager,
        SignInManager<ApplicationUser> signInManager,
        IJwtTokenService jwtTokenService,
        IRefreshTokenRepository refreshTokenRepository,
<<<<<<< HEAD
=======
        IRefreshTokenDomainService refreshTokenDomainService,
        IUnitOfWork unitOfWork,
>>>>>>> 58144e28
        ILogger<LoginCommandHandler> logger)
    {
        _userManager = userManager;
        _signInManager = signInManager;
        _jwtTokenService = jwtTokenService;
        _refreshTokenRepository = refreshTokenRepository;
<<<<<<< HEAD
=======
        _refreshTokenDomainService = refreshTokenDomainService;
        _unitOfWork = unitOfWork;
>>>>>>> 58144e28
        _logger = logger;
    }

    public async Task<ApiResponse<LoginResponse>> Handle(LoginCommand request, CancellationToken cancellationToken)
    {
        try
        {
            // Find user by email
            var user = await _userManager.FindByEmailAsync(request.Email);
            if (user == null)
            {
                _logger.LogWarning("Login attempt failed: User not found for email {Email} from IP {IpAddress}", 
                    request.Email, request.IpAddress ?? "Unknown");
                return ApiResponse<LoginResponse>.FailureResult("Invalid email or password");
            }

            // Check if user is active
            if (!user.IsActive)
            {
                _logger.LogWarning("Login attempt failed: User account is inactive for email {Email} from IP {IpAddress}", 
                    request.Email, request.IpAddress ?? "Unknown");
                return ApiResponse<LoginResponse>.FailureResult("Account is inactive");
            }

            // Attempt to sign in
            var result = await _signInManager.CheckPasswordSignInAsync(user, request.Password, lockoutOnFailure: true);
            
            if (!result.Succeeded)
            {
                if (result.IsLockedOut)
                {
                    _logger.LogWarning("Login attempt failed: Account locked out for email {Email} from IP {IpAddress}", 
                        request.Email, request.IpAddress ?? "Unknown");
                    return ApiResponse<LoginResponse>.FailureResult("Account is locked out due to too many failed attempts");
                }

                _logger.LogWarning("Login attempt failed: Invalid password for email {Email} from IP {IpAddress}", 
                    request.Email, request.IpAddress ?? "Unknown");
                return ApiResponse<LoginResponse>.FailureResult("Invalid email or password");
            }

            // Generate tokens
            var accessToken = await _jwtTokenService.GenerateAccessTokenAsync(user);
<<<<<<< HEAD
            var refreshTokenValue = _jwtTokenService.GenerateRefreshToken();

            // Create refresh token entity
            var refreshToken = RefreshToken.Create(
                token: refreshTokenValue,
                expiresAt: DateTime.UtcNow.AddDays(7), // 7 days as per requirements
                userId: user.Id.ToString(),
                createdByIp: request.IpAddress,
                createdBy: user.Id.ToString()
            );

            // Save refresh token
            await _refreshTokenRepository.AddAsync(refreshToken);
            
            // Update user last login
=======

            var refreshToken = _jwtTokenService.GenerateRefreshToken();

            // Create refresh token entity
            var refreshTokenEntity = RefreshToken.Create(
                refreshToken,
                DateTime.UtcNow.AddDays(7), // 7 days as per requirements
                user.Id.ToString(),
                request.IpAddress,
                "System"
            );

            // Add to user's refresh tokens
            user.RefreshTokens.Add(refreshTokenEntity);
            
            // Check for active tokens and manage session limits
            var activeTokens = await _refreshTokenRepository.GetActiveTokensByUserIdAsync(user.Id);
            
            // If user has too many active tokens, revoke oldest ones
            if (_refreshTokenDomainService.HasTooManyActiveTokens(activeTokens, 5))
            {
                var tokensToRevoke = _refreshTokenDomainService.GetTokensToRevoke(activeTokens, 5);
                foreach (var tokenToRevoke in tokensToRevoke)
                {
                    _refreshTokenDomainService.RevokeRefreshToken(
                        tokenToRevoke, 
                        request.IpAddress ?? "Unknown", 
                        "Session limit exceeded");
                }
            }

            // Generate new refresh token with appropriate expiration based on Remember Me
            var refreshToken = _refreshTokenDomainService.GenerateRefreshToken(
                user.Id, 
                request.IpAddress ?? "Unknown", 
                request.RememberMe);

            // Save the refresh token
            await _refreshTokenRepository.AddAsync(refreshToken);
            await _unitOfWork.SaveChangesAsync();

            // Update user's last login time
>>>>>>> 58144e28
            user.UpdateLastLogin();
            await _userManager.UpdateAsync(user);

            // Get user roles for response
            var roles = await _userManager.GetRolesAsync(user);

            var response = new LoginResponse
            {
                AccessToken = accessToken,
<<<<<<< HEAD
                RefreshToken = refreshTokenValue,
=======
                RefreshToken = refreshToken.Token,
>>>>>>> 58144e28
                ExpiresAt = DateTime.UtcNow.AddMinutes(15), // 15 minutes as per requirements
                User = new UserDto
                {
                    Id = user.Id.ToString(),
                    Email = user.Email ?? string.Empty,
                    FirstName = user.FirstName ?? string.Empty,
                    LastName = user.LastName ?? string.Empty,
                    FullName = user.FullName,
                    Roles = roles
                }
            };

            _logger.LogInformation("Login successful for user {Email} from IP {IpAddress}", 
                request.Email, request.IpAddress ?? "Unknown");
            return ApiResponse<LoginResponse>.SuccessResult(response, "Login successful");
        }
        catch (Exception ex)
        {
            _logger.LogError(ex, "An error occurred during login for email {Email} from IP {IpAddress}", 
                request.Email, request.IpAddress ?? "Unknown");
            return ApiResponse<LoginResponse>.FailureResult("An error occurred during login");
        }
    }
}<|MERGE_RESOLUTION|>--- conflicted
+++ resolved
@@ -2,10 +2,7 @@
 using KaopizAuth.Application.Common.Models;
 using KaopizAuth.Domain.Entities;
 using KaopizAuth.Domain.Interfaces;
-<<<<<<< HEAD
-=======
 using KaopizAuth.Domain.Services;
->>>>>>> 58144e28
 using MediatR;
 using Microsoft.AspNetCore.Identity;
 using Microsoft.Extensions.Logging;
@@ -21,11 +18,8 @@
     private readonly SignInManager<ApplicationUser> _signInManager;
     private readonly IJwtTokenService _jwtTokenService;
     private readonly IRefreshTokenRepository _refreshTokenRepository;
-<<<<<<< HEAD
-=======
     private readonly IRefreshTokenDomainService _refreshTokenDomainService;
     private readonly IUnitOfWork _unitOfWork;
->>>>>>> 58144e28
     private readonly ILogger<LoginCommandHandler> _logger;
 
     public LoginCommandHandler(
@@ -33,22 +27,16 @@
         SignInManager<ApplicationUser> signInManager,
         IJwtTokenService jwtTokenService,
         IRefreshTokenRepository refreshTokenRepository,
-<<<<<<< HEAD
-=======
         IRefreshTokenDomainService refreshTokenDomainService,
         IUnitOfWork unitOfWork,
->>>>>>> 58144e28
         ILogger<LoginCommandHandler> logger)
     {
         _userManager = userManager;
         _signInManager = signInManager;
         _jwtTokenService = jwtTokenService;
         _refreshTokenRepository = refreshTokenRepository;
-<<<<<<< HEAD
-=======
         _refreshTokenDomainService = refreshTokenDomainService;
         _unitOfWork = unitOfWork;
->>>>>>> 58144e28
         _logger = logger;
     }
 
@@ -92,23 +80,6 @@
 
             // Generate tokens
             var accessToken = await _jwtTokenService.GenerateAccessTokenAsync(user);
-<<<<<<< HEAD
-            var refreshTokenValue = _jwtTokenService.GenerateRefreshToken();
-
-            // Create refresh token entity
-            var refreshToken = RefreshToken.Create(
-                token: refreshTokenValue,
-                expiresAt: DateTime.UtcNow.AddDays(7), // 7 days as per requirements
-                userId: user.Id.ToString(),
-                createdByIp: request.IpAddress,
-                createdBy: user.Id.ToString()
-            );
-
-            // Save refresh token
-            await _refreshTokenRepository.AddAsync(refreshToken);
-            
-            // Update user last login
-=======
 
             var refreshToken = _jwtTokenService.GenerateRefreshToken();
 
@@ -151,7 +122,6 @@
             await _unitOfWork.SaveChangesAsync();
 
             // Update user's last login time
->>>>>>> 58144e28
             user.UpdateLastLogin();
             await _userManager.UpdateAsync(user);
 
@@ -161,11 +131,7 @@
             var response = new LoginResponse
             {
                 AccessToken = accessToken,
-<<<<<<< HEAD
-                RefreshToken = refreshTokenValue,
-=======
                 RefreshToken = refreshToken.Token,
->>>>>>> 58144e28
                 ExpiresAt = DateTime.UtcNow.AddMinutes(15), // 15 minutes as per requirements
                 User = new UserDto
                 {
