--- conflicted
+++ resolved
@@ -83,19 +83,6 @@
 
             var refreshToken = _jwtTokenService.GenerateRefreshToken();
 
-<<<<<<< HEAD
-            // Create and store refresh token entity
-            var refreshTokenEntity = RefreshToken.Create(
-                token: refreshToken,
-                expiresAt: DateTime.UtcNow.AddDays(7),
-                userId: user.Id.ToString(),
-                createdByIp: request.IpAddress,
-                createdBy: user.Id.ToString()
-            );
-            
-            // Add to user's refresh tokens collection
-            user.RefreshTokens.Add(refreshTokenEntity);
-=======
             // Create refresh token entity
             var refreshTokenEntity = RefreshToken.Create(
                 refreshToken,
@@ -110,7 +97,6 @@
             
             // Check for active tokens and manage session limits
             var activeTokens = await _refreshTokenRepository.GetActiveTokensByUserIdAsync(user.Id);
->>>>>>> a38d3c5a
             
             // If user has too many active tokens, revoke oldest ones
             if (_refreshTokenDomainService.HasTooManyActiveTokens(activeTokens, 5))
