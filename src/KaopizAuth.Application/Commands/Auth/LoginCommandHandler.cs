--- conflicted
+++ resolved
@@ -80,7 +80,7 @@
 
             // Generate tokens
             var accessToken = await _jwtTokenService.GenerateAccessTokenAsync(user);
-<<<<<<< HEAD
+
             var refreshToken = _jwtTokenService.GenerateRefreshToken();
 
             // Create refresh token entity
@@ -94,8 +94,6 @@
 
             // Add to user's refresh tokens
             user.RefreshTokens.Add(refreshTokenEntity);
-=======
->>>>>>> 6d40df66
             
             // Check for active tokens and manage session limits
             var activeTokens = await _refreshTokenRepository.GetActiveTokensByUserIdAsync(user.Id);
