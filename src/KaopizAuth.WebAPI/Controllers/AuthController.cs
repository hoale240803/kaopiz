--- conflicted
+++ resolved
@@ -56,7 +56,7 @@
                     Message = result.Message
                 };
 
-                return CreatedAtAction(nameof(Register), 
+                return CreatedAtAction(nameof(Register),
                     ApiResponse<RegisterResponse>.SuccessResult(response, "User registered successfully"));
             }
 
@@ -65,7 +65,7 @@
         catch (Exception ex)
         {
             _logger.LogError(ex, "Error occurred during user registration");
-            
+
             return StatusCode(500, ApiResponse.FailureResult("An unexpected error occurred"));
         }
     }
@@ -87,7 +87,7 @@
         };
 
         var result = await _mediator.Send(command);
-        
+
         if (result.Success)
         {
             return Ok(result);
@@ -97,7 +97,6 @@
     }
 
     /// <summary>
-<<<<<<< HEAD
     /// Refresh token endpoint
     /// </summary>
     /// <param name="request">Refresh token request</param>
@@ -106,7 +105,7 @@
     public async Task<ActionResult<ApiResponse<RefreshTokenResponse>>> Refresh([FromBody] RefreshTokenRequest request)
     {
         var clientIp = HttpContext.Connection.RemoteIpAddress?.ToString();
-        
+
         var command = new RefreshTokenCommand
         {
             RefreshToken = request.RefreshToken,
@@ -114,7 +113,7 @@
         };
 
         var result = await _mediator.Send(command);
-        
+
         if (result.Success)
         {
             return Ok(result);
@@ -132,7 +131,7 @@
     public async Task<ActionResult<ApiResponse<bool>>> Logout([FromBody] LogoutRequest request)
     {
         var clientIp = HttpContext.Connection.RemoteIpAddress?.ToString();
-        
+
         var command = new LogoutCommand
         {
             RefreshToken = request.RefreshToken,
@@ -141,14 +140,16 @@
         };
 
         var result = await _mediator.Send(command);
-        
+
         if (result.Success)
         {
             return Ok(result);
         }
 
         return BadRequest(result);
-=======
+    }
+
+    /// <summary>
     /// Get client IP address from request
     /// </summary>
     /// <returns>Client IP address</returns>
@@ -170,7 +171,6 @@
 
         // Fall back to connection remote IP
         return HttpContext.Connection.RemoteIpAddress?.ToString() ?? "Unknown";
->>>>>>> 0df755ae
     }
 
     /// <summary>
