--- conflicted
+++ resolved
@@ -65,11 +65,7 @@
     /// <summary>
     /// Indicates whether this token is valid (not expired, not revoked)
     /// </summary>
-<<<<<<< HEAD
-    public bool IsValid => !IsExpired && !IsRevoked;
-=======
     public bool IsValid => !IsExpired && !IsRevoked && IsActive;
->>>>>>> 0df755ae
 
     /// <summary>
     /// Revokes the token with full audit trail
