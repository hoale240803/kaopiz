--- conflicted
+++ resolved
@@ -120,9 +120,6 @@
     /// <param name="deviceFingerprint">Device fingerprint</param>
     /// <param name="isPersistent">Whether this is a persistent session</param>
     /// <returns>New RefreshToken instance</returns>
-<<<<<<< HEAD
-    public static RefreshToken Create(string token, DateTime expiresAt, Guid userId, string? createdByIp = null, string? createdBy = null)
-=======
     public static RefreshToken Create(
         string token, 
         DateTime expiresAt, 
@@ -132,7 +129,6 @@
         string? userAgent = null,
         string? deviceFingerprint = null,
         bool isPersistent = false)
->>>>>>> dce473ec
     {
         var refreshToken = new RefreshToken
         {
